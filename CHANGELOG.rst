Changelog
---------

1.0.0b1 (unreleased)
++++++++++++++++++++

Features:

- [apispec.core]: *Backwards-incompatible*: Remove `Path` class.
  Plugins' `path_helper` methods should now return a path as a string
  and optionally mutate the `operations` dictionary (:pr:`238`).
<<<<<<< HEAD
- [apispec.core]: *Backwards-incompatible*: YAML support is optional. To
  install with YAML support, use ``pip install 'apispec[yaml]'``. You
  will need to do this if you use the ``apispec.ext.flask`` or
  ``apispec.ext.tornado`` plugins.
=======
- [apispec.ext.marshmallow]: Allow overriding the documentation for
  a field's default. This is especially useful for documenting
  callable defaults (:issue:`196`).
>>>>>>> c73c0b3a

0.39.0 (2018-06-28)
+++++++++++++++++++

Features:

- [apispec.core]: *Backwards-incompatible*: Change plugin interface. Plugins are
  now child classes of ``apispec.BasePlugin``. Built-in plugins are still usable
  with the deprecated legacy interface. However, the new class interface is
  mandatory to pass parameters to plugins or to access specific methods that used to be
  accessed as module level functions (typically in ``apispec.ext.marshmallow.swagger``).
  Also, ``schema_name_resolver`` is now a parameter of
  ``apispec.ext.marshmallow.MarshmallowPlugin``. It can still be passed to ``APISpec``
  while using the legacy interface. (:issue:`207`)
- [apispec.core]: *Backwards-incompatible*: ``APISpec.openapi_version`` is now an
  ``apispec.utils.OpenAPIVersion`` instance.


0.38.0 (2018-06-10)
+++++++++++++++++++

Features:

- [apispec.core]: *Backwards-incompatible*: Rename ``apispec.utils.validate_swagger``
  to ``apispec.utils.validate_spec`` and
  ``apispec.exceptions.SwaggerError`` to ``apispec.exceptions.OpenAPIError``.
  Using ``validate_swagger`` will raise a ``DeprecationWarning`` (:pr:`224`).
- [apispec.core]: ``apispec.utils.validate_spec`` no longer relies on
  the ``check_api`` NPM module. ``prance`` and
  ``openapi-spec-validator`` are required for validation, and can be
  installed using ``pip install 'apispec[validation]'`` (:pr:`224`).
- [apispec.core]: Deep update components instead of overwriting components
  for OpenAPI 3 (:pr:`222`). Thanks :user:`Guoli-Lyu`.

Bug fixes:

- [apispec.ext.marshmallow]: Fix description for parameters in OpenAPI 3
  (:pr:`223`). Thanks again :user:`Guoli-Lyu`.

Other changes:

- Drop official support for Python 3.4. Only Python 2.7 and >=3.5 are
  supported.


0.37.1 (2018-05-28)
+++++++++++++++++++

Features:

- [apispec.ext.marshmallow]: Fix OpenAPI 3 conversion of schemas in
  parameters (:issue:`217`). Thanks :user:`Guoli-Lyu` for the PR.

0.37.0 (2018-05-14)
+++++++++++++++++++

Features:

- [apispec.ext.marshmallow]: Resolve an array of schema objects in
  parameters (:issue:`209`). Thanks :user:`cvlong` for reporting and
  implementing this.

0.36.0 (2018-05-07)
+++++++++++++++++++

Features:

- [apispec.ext.marshmallow]: Document ``values`` parameter of ``Dict`` field
  as ``additionalProperties`` (:issue:`201`). Thanks :user:`UrKr`.

0.35.0 (2018-04-10)
+++++++++++++++++++

Features:

- [apispec.ext.marshmallow]: Recurse over properties when resolving
  schemas (:issue:`186`). Thanks :user:`lphuberdeau`.
- [apispec.ext.marshmallow]: Support ``writeOnly`` and ``nullable`` in
  OpenAPI 3 (fall back to ``x-nullable`` for OpenAPI 2) (:issue:`165`).
  Thanks :user:`lafrech`.

Bug fixes:

- [apispec.ext.marshmallow]: Always use `field.missing` instead of
  `field.default` when introspecting fields (:issue:`32`). Thanks
  :user:`lafrech`.

Other changes:

- [apispec.ext.marshmallow]: Refactor some of the internal functions in
  `apispec.ext.marshmallow.swagger` for consistent API (:issue:`199`).
  Thanks :user:`lafrech`.

0.34.0 (2018-04-04)
+++++++++++++++++++

Features:

- [apispec.core]: Maintain order in which methods are added to an
  endpoint (:issue:`189`). Thanks :user:`lafrech`.

Other changes:

- [apispec.core]: `Path` no longer inherits from `dict` (:issue:`190`).
  Thanks :user:`lafrech`.

0.33.0 (2018-04-01)
+++++++++++++++++++

Features:

- [apispec.ext.marshmallow]: Respect ``data_key`` argument on fields
  (in marshmallow 3). Thanks :user:`lafrech`.

0.32.0 (2018-03-24)
+++++++++++++++++++

Features:

- [apispec.ext.bottle]: Allow `app` to be passed to `spec.add_path`
  (:issue:`188`). Thanks :user:`dtaniwaki` for the PR.

Bug fixes:

- [apispec.ext.marshmallow]: Fix issue where "body" and "required" were
  getting overwritten when passing a ``Schema`` to a parameter
  (:issue:`168`, :issue:`184`).
  Thanks :user:`dlopuch` and :user:`mathewmarcus` for reporting and
  thanks :user:`mathewmarcus` for the PR.

0.31.0 (2018-01-30)
+++++++++++++++++++

- [apispec.ext.marshmallow]: Use ``dump_to`` for name even if
  ``load_from`` does not match it (:issue:`178`). Thanks :user:`LeonAgmonNacht`
  for reporting and thanks :user:`lafrech` for the fix.

0.30.0 (2018-01-12)
+++++++++++++++++++

Features:

- [apispec.core]: Add ``Spec.to_yaml`` method for serializing to YAML
  (:issue:`161`). Thanks :user:`jd`.

0.29.0 (2018-01-04)
+++++++++++++++++++

Features:

- [apispec.core and apispec.ext.marshmallow]: Add limited support for
  OpenAPI v3. Pass `openapi_version='3.0.0'` to `Spec` to use it
  (:issue:`165`). Thanks :user:`Bangertm`.

0.28.0 (2017-12-09)
+++++++++++++++++++

Features:

- [apispec.core and apispec.ext.marshmallow]: Add `schema_name_resolver`
  param to `APISpec` for resolving ref names for marshmallow Schemas.
  This is useful when a self-referencing schema is nested within another
  schema (:issue:`167`). Thanks :user:`buxx` for the PR.

0.27.1 (2017-12-06)
+++++++++++++++++++

Bug fixes:

* [apispec.ext.flask]: Don't document view methods that aren't included
  in ``app.add_url_rule(..., methods=[...]))`` (:issue:`173`). Thanks :user:`ukaratay`.

0.27.0 (2017-10-30)
+++++++++++++++++++

Features:

* [apispec.core]: Add ``register_operation_helper``.

Bug fixes:

* Order of plugins does not matter (:issue:`136`).

Thanks :user:`yoichi` for these changes.

0.26.0 (2017-10-23)
+++++++++++++++++++

Features:

* [apispec.ext.marshmallow]: Generate "enum" property with single entry
  when the ``validate.Equal`` validator is used (:issue:`155`). Thanks
  :user:`Bangertm` for the suggestion and PR.

Bug fixes:

* Allow OPTIONS to be documented (:issue:`162`). Thanks :user:`buxx` for
  the PR.
* Fix regression from 0.25.3 that caused a ``KeyError`` (:issue:`163`). Thanks
  :user:`yoichi`.

0.25.4 (2017-10-09)
+++++++++++++++++++

Bug fixes:

* [apispec.ext.marshmallow]: Fix swagger location mapping for ``default_in``
  param in fields2parameters (:issue:`156`). Thanks :user:`decaz`.

0.25.3 (2017-09-27)
+++++++++++++++++++

Bug fixes:

* [apispec.ext.marshmallow]: Correctly handle multiple fields with
  ``location=json`` (:issue:`75`). Thanks :user:`shaicantor` for
  reporting and thanks :user:`yoichi` for the patch.


0.25.2 (2017-09-05)
+++++++++++++++++++

Bug fixes:

* [apispec.ext.marshmallow]: Avoid AttributeError when passing non-dict
  items to path objects (:issue:`151`). Thanks :user:`yoichi`.

0.25.1 (2017-08-23)
+++++++++++++++++++

Bug fixes:

* [apispec.ext.marshmallow]: Fix ``use_instances`` when ``many=True`` is
  set (:issue:`148`). Thanks :user:`theirix`.

0.25.0 (2017-08-15)
+++++++++++++++++++

Features:

* [apispec.ext.marshmallow]: Add ``use_instances`` parameter to
  ``fields2paramters`` (:issue:`144`). Thanks :user:`theirix`.

Other changes:

* Don't swallow ``YAMLError`` when YAML parsing fails
  (:issue:`135`). Thanks :user:`djanderson` for the suggestion
  and the PR.

0.24.0 (2017-08-15)
+++++++++++++++++++

Features:

* [apispec.ext.marshmallow]: Add ``swagger.map_to_swagger_field``
  decorator to support custom field classes (:issue:`120`). Thanks
  :user:`frol` for the suggestion and thanks :user:`dradetsky` for the
  PR.

0.23.1 (2017-08-08)
+++++++++++++++++++

Bug fixes:

* [apispec.ext.marshmallow]: Fix swagger location mapping for
  ``default_in`` param in `property2parameter` (:issue:`142`). Thanks
  :user:`decaz`.

0.23.0 (2017-08-03)
+++++++++++++++++++

* Pass `operations` constructed by plugins to downstream marshmallow
  plugin (:issue:`138`). Thanks :user:`yoichi`.
* [apispec.ext.marshmallow] Generate parameter specification from marshmallow Schemas (:issue:`127`).
  Thanks :user:`ewalker11` for the suggestion thanks :user:`yoichi` for the PR.
* [apispec.ext.flask] Add support for Flask MethodViews (:issue:`85`,
  :issue:`125`). Thanks :user:`lafrech` and :user:`boosh` for the
  suggestion. Thanks :user:`djanderson` and :user:`yoichi` for the PRs.

0.22.3 (2017-07-16)
+++++++++++++++++++

* Release wheel distribution.

0.22.2 (2017-07-12)
+++++++++++++++++++

Bug fixes:

* [apispec.ext.marshmallow]: Properly handle callable ``default`` values
  in output spec (:issue:`131`). Thanks :user:`NightBlues`.

0.22.1 (2017-06-25)
+++++++++++++++++++

Bug fixes:

* [apispec.ext.marshmallow]: Include ``default`` in output spec when
  ``False`` is the default for a ``Boolean`` field (:issue:`130`).
  Thanks :user:`nebularazer`.

0.22.0 (2017-05-30)
+++++++++++++++++++

Features:

* [apispec.ext.bottle] Added bottle plugin (:issue:`128`). Thanks :user:`lucasrc`.

0.21.0 (2017-04-21)
+++++++++++++++++++

Features:

* [apispec.ext.marshmallow] Sort list of required field names in generated spec (:issue:`124`). Thanks :user:`dradetsky`.

0.20.1 (2017-04-18)
+++++++++++++++++++

Bug fixes:

* [apispec.ext.tornado]: Fix compatibility with Tornado>=4.5.
* [apispec.ext.tornado]: Fix adding paths for handlers with coroutine methods in Python 2 (:issue:`99`).

0.20.0 (2017-03-19)
+++++++++++++++++++

Features:

* [apispec.core]: Definition helper functions receive the ``definition`` keyword argument, which is the current state of the definition (:issue:`122`). Thanks :user:`martinlatrille` for the PR.

Other changes:

* [apispec.ext.marshmallow] *Backwards-incompatible*: Remove ``dump`` parameter from ``schema2parameters``, ``fields2parameters``, and ``field2parameter`` (:issue:`114`). Thanks :user:`lafrech` and :user:`frol` for the feedback and :user:`lafrech` for the PR.

0.19.0 (2017-03-05)
+++++++++++++++++++

Features:

* [apispec.core]: Add ``extra_fields`` parameter to `APISpec.definition` (:issue:`110`). Thanks :user:`lafrech` for the PR.
* [apispec.ext.marshmallow]: Preserve the order of ``choices`` (:issue:`113`). Thanks :user:`frol` for the PR.

Bug fixes:

* [apispec.ext.marshmallow]: 'discriminator' is no longer valid as field metadata. It should be defined by passing ``extra_fields={'discriminator': '...'}`` to `APISpec.definition`. Thanks for reporting, :user:`lafrech`.
* [apispec.ext.marshmallow]: Allow additional properties when translating ``Nested`` fields using ``allOf`` (:issue:`108`). Thanks :user:`lafrech` for the suggestion and the PR.
* [apispec.ext.marshmallow]: Respect ``dump_only`` and ``load_only`` specified in ``class Meta`` (:issue:`84`). Thanks :user:`lafrech` for the fix.

Other changes:

* Drop support for Python 3.3.


0.18.0 (2017-02-19)
+++++++++++++++++++

Features:

* [apispec.ext.marshmallow]: Translate ``allow_none`` on ``Fields`` to ``x-nullable`` (:issue:`66`). Thanks :user:`lafrech`.

0.17.4 (2017-02-16)
+++++++++++++++++++

Bug fixes:

* [apispec.ext.marshmallow]: Fix corruption of ``Schema._declared_fields`` when serializing an APISpec (:issue:`107`). Thanks :user:`serebrov` for the catch and patch.

0.17.3 (2017-01-21)
+++++++++++++++++++

Bug fixes:

* [apispec.ext.marshmallow]: Fix behavior when passing `Schema` instances to `APISpec.definition`. The `Schema's` class will correctly be registered as a an available `ref` (:issue:`84`). Thanks :user:`lafrech` for reporting and for the PR.

0.17.2 (2017-01-03)
+++++++++++++++++++

Bug fixes:

* [apispec.ext.tornado]: Remove usage of ``inspect.getargspec`` for Python >= 3.3 (:issue:`102`). Thanks :user:`matijabesednik`.

0.17.1 (2016-11-19)
+++++++++++++++++++

Bug fixes:

* [apispec.ext.marshmallow]: Prevent unnecessary warning when generating specs for marshmallow Schema's with autogenerated fields (:issue:`95`). Thanks :user:`khorolets` reporting and for the PR.
* [apispec.ext.marshmallow]: Correctly translate ``Length`` validator to `minItems` and `maxItems` for array-type fields (``Nested`` and ``List``) (:issue:`97`). Thanks :user:`YuriHeupa` for reporting and for the PR.

0.17.0 (2016-10-30)
+++++++++++++++++++

Features:

* [apispec.ext.marshmallow]: Add support for properties that start with `x-`. Thanks :user:`martinlatrille` for the PR.

0.16.0 (2016-10-12)
+++++++++++++++++++

Features:

* [apispec.core]: Allow ``description`` to be passed to ``APISpec.definition`` (:issue:`93`). Thanks :user:`martinlatrille`.

0.15.0 (2016-10-02)
+++++++++++++++++++

Features:

* [apispec.ext.marshmallow]: Allow ``'query'`` to be passed as a field location (:issue:`89`). Thanks :user:`lafrech`.

Bug fixes:

* [apispec.ext.flask]: Properly strip off ``basePath`` when ``APPLICATION_ROOT`` is set on a Flask app's config (:issue:`78`). Thanks :user:`deckar01` for reporting and :user:`asteinlein` for the PR.

0.14.0 (2016-08-14)
+++++++++++++++++++

Features:

* [apispec.core]: Maintain order in which paths are added to a spec (:issue:`87`). Thanks :user:`ranjanashish` for the PR.
* [apispec.ext.marshmallow]: Maintain order of fields when ``ordered=True`` on Schema. Thanks again :user:`ranjanashish`.

0.13.0 (2016-07-03)
+++++++++++++++++++

Features:

* [apispec.ext.marshmallow]: Add support for ``Dict`` field (:issue:`80`). Thanks :user:`ericb` for the PR.
* [apispec.ext.marshmallow]: ``dump_only`` fields add ``readOnly`` flag in OpenAPI spec (:issue:`79`). Thanks :user:`itajaja` for the suggestion and PR.

Bug fixes:

* [apispec.ext.marshmallow]: Properly exclude nested dump-only fields from parameters (:issue:`82`). Thanks :user:`incognick` for the catch and patch.

Support:

* Update tasks.py for compatibility with invoke>=0.13.0.

0.12.0 (2016-05-22)
+++++++++++++++++++

Features:

* [apispec.ext.marshmallow]: Inspect validators to set additional attributes (:issue:`66`). Thanks :user:`deckar01` for the PR.

Bug fixes:

* [apispec.ext.marshmallow]: Respect ``partial`` parameters on ``Schemas`` (:issue:`74`). Thanks :user:`incognick` for reporting.

0.11.1 (2016-05-02)
+++++++++++++++++++

Bug fixes:

* [apispec.ext.flask]: Flask plugin respects ``APPLICATION_ROOT`` from app's config (:issue:`69`). Thanks :user:`deckar01` for the catch and patch.
* [apispec.ext.marshmallow]: Fix support for plural schema instances (:issue:`71`). Thanks again :user:`deckar01`.

0.11.0 (2016-04-12)
+++++++++++++++++++

Features:

* Support vendor extensions on paths (:issue:`65`). Thanks :user:`lucascosta` for the PR.
* *Backwards-incompatible*: Remove support for old versions (<=0.15.0) of webargs.

Bug fixes:

* Fix error message when plugin does not have a ``setup()`` function.
* [apispec.ext.marshmallow] Fix bug in introspecting self-referencing marshmallow fields, i.e. ``fields.Nested('self')`` (:issue:`55`). Thanks :user:`whoiswes` for reporting.
* [apispec.ext.marshmallow] ``field2property`` no longer pops off ``location`` from a field's metadata (:issue:`67`).

Support:

* Lots of new docs, including a User Guide and improved extension docs.

0.10.1 (2016-04-09)
+++++++++++++++++++

Note: This version is a re-upload of 0.10.0. There is no 0.10.0 release on PyPI.

Features:

* Add Tornado extension (:issue:`62`).

Bug fixes:

* Compatibility fix with marshmallow>=2.7.0 (:issue:`64`).
* Fix bug that raised error for Swagger parameters that didn't include the ``in`` key (:issue:`63`).

Big thanks :user:`lucascosta` for all these changes.

0.9.1 (2016-03-17)
++++++++++++++++++

Bug fixes:

* Fix generation of metadata for ``Nested`` fields (:issue:`61`). Thanks :user:`martinlatrille`.

0.9.0 (2016-03-13)
++++++++++++++++++

Features:

* Add ``APISpec.add_tags`` method for adding Swagger tags. Thanks :user:`martinlatrille`.

Bug fixes:

* Fix bug in marshmallow extension where metadata was being lost when converting marshmallow ``Schemas`` when ``many=False``. Thanks again :user:`martinlatrille`.

Other changes:

* Remove duplicate ``SWAGGER_VERSION`` from ``api.ext.marshmallow.swagger``.

Support:

* Update docs to reflect rename of Swagger to OpenAPI.


0.8.0 (2016-03-06)
++++++++++++++++++

Features:

* ``apispec.ext.marshmallow.swagger.schema2jsonschema`` properly introspects ``Schema`` instances when ``many=True`` (:issue:`53`). Thanks :user:`frol` for the PR.

Bug fixes:

* Fix error reporting when an invalid object is passed to ``schema2jsonschema`` or ``schema2parameters`` (:issue:`52`). Thanks again :user:`frol`.

0.7.0 (2016-02-11)
++++++++++++++++++

Features:

* ``APISpec.add_path`` accepts ``Path`` objects (:issue:`49`). Thanks :user:`Trii` for the suggestion and the implementation.

Bug fixes:

* Use correct field name in "required" array when ``load_from`` and ``dump_to`` are used (:issue:`48`). Thanks :user:`benbeadle` for the catch and patch.

0.6.0 (2016-01-04)
++++++++++++++++++

Features:

* Add ``APISpec#add_parameter`` for adding common Swagger parameter objects. Thanks :user:`jta`.
* The field name in a spec will be adjusted if a ``Field's`` ``load_from`` and ``dump_to`` attributes are the same. :issue:`43`. Thanks again :user:`jta`.

Bug fixes:

* Fix bug that caused a stack overflow when adding nested Schemas to an ``APISpec`` (:issue:`31`, :issue:`41`). Thanks :user:`alapshin` and :user:`itajaja` for reporting. Thanks :user:`itajaja` for the patch.

0.5.0 (2015-12-13)
++++++++++++++++++

* ``schema2jsonschema`` and ``schema2parameters`` can introspect a marshmallow ``Schema`` instance as well as a ``Schema`` class (:issue:`37`). Thanks :user:`frol`.
* *Backwards-incompatible*: The first argument to ``schema2jsonschema`` and ``schema2parameters`` was changed from ``schema_cls`` to ``schema``.

Bug fixes:

* Handle conflicting signatures for plugin helpers. Thanks :user:`AndrewPashkin` for the catch and patch.

0.4.2 (2015-11-23)
++++++++++++++++++

* Skip dump-only fields when ``dump=False`` is passed to ``schema2parameters`` and ``fields2parameters``. Thanks :user:`frol`.

Bug fixes:

* Raise ``SwaggerError`` when ``validate_swagger`` fails. Thanks :user:`frol`.

0.4.1 (2015-10-19)
++++++++++++++++++

* Correctly pass ``dump`` parameter to ``field2parameters``.

0.4.0 (2015-10-18)
++++++++++++++++++

* Add ``dump`` parameter to ``field2property`` (:issue:`32`).

0.3.0 (2015-10-02)
++++++++++++++++++

* Rename and repackage as "apispec".
* Support ``enum`` field of JSON Schema based on ``OneOf`` and ``ContainsOnly`` validators.

0.2.0 (2015-09-27)
++++++++++++++++++

* Add ``schema2parameters``, ``fields2parameters``, and ``field2parameters``.
* Removed ``Fixed`` from ``swagger.FIELD_MAPPING`` for compatibility with marshmallow>=2.0.0.

0.1.0 (2015-09-13)
++++++++++++++++++

* First release.<|MERGE_RESOLUTION|>--- conflicted
+++ resolved
@@ -9,16 +9,13 @@
 - [apispec.core]: *Backwards-incompatible*: Remove `Path` class.
   Plugins' `path_helper` methods should now return a path as a string
   and optionally mutate the `operations` dictionary (:pr:`238`).
-<<<<<<< HEAD
 - [apispec.core]: *Backwards-incompatible*: YAML support is optional. To
   install with YAML support, use ``pip install 'apispec[yaml]'``. You
   will need to do this if you use the ``apispec.ext.flask`` or
   ``apispec.ext.tornado`` plugins.
-=======
 - [apispec.ext.marshmallow]: Allow overriding the documentation for
   a field's default. This is especially useful for documenting
   callable defaults (:issue:`196`).
->>>>>>> c73c0b3a
 
 0.39.0 (2018-06-28)
 +++++++++++++++++++
